--- conflicted
+++ resolved
@@ -1,10 +1,9 @@
-<<<<<<< HEAD
-nagios-plugins-contrib (14.20141104~bpo70+1) wheezy-backports; urgency=medium
+nagios-plugins-contrib (15.20141201~1.gbp3479e9~bpo70+1) UNRELEASED; urgency=medium
 
   * Rebuild for wheezy-backports.
 
- -- Evgeni Golov <evgeni@debian.org>  Mon, 10 Nov 2014 20:52:53 +0100
-=======
+ -- Bernd Zeimetz <bzed@debian.org>  Mon, 01 Dec 2014 17:16:28 +0100
+
 nagios-plugins-contrib (15.20141201~1.gbp3479e9) UNRELEASED; urgency=medium
 
   ** SNAPSHOT build @3479e9da55148ffc97dd8635369f558ff8d4b15e **
@@ -22,7 +21,12 @@
   * [3479e9da] Update check_apt.cmd to use update-check_libs-status.
 
  -- Bernd Zeimetz <bzed@debian.org>  Mon, 01 Dec 2014 17:12:56 +0100
->>>>>>> ec49961d
+
+nagios-plugins-contrib (14.20141104~bpo70+1) wheezy-backports; urgency=medium
+
+  * Rebuild for wheezy-backports.
+
+ -- Evgeni Golov <evgeni@debian.org>  Mon, 10 Nov 2014 20:52:53 +0100
 
 nagios-plugins-contrib (14.20141104) unstable; urgency=medium
 
