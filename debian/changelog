--- conflicted
+++ resolved
@@ -1,10 +1,9 @@
-<<<<<<< HEAD
-nagios-plugins-contrib (11.20140704~bpo70+1) wheezy-backports; urgency=medium
+nagios-plugins-contrib (12.20140714~bpo70+1) wheezy-backports; urgency=medium
 
   * Rebuild for wheezy-backports.
 
- -- Bernd Zeimetz <bzed@debian.org>  Fri, 04 Jul 2014 11:39:58 +0200
-=======
+ -- Bernd Zeimetz <bzed@debian.org>  Mon, 14 Jul 2014 11:27:23 +0200
+
 nagios-plugins-contrib (12.20140714) unstable; urgency=medium
 
   * [c48b2fba] Auto update of debian/control
@@ -16,7 +15,6 @@
   * [284db8fa] Auto update of debian/copyright
 
  -- Bernd Zeimetz <bzed@debian.org>  Mon, 14 Jul 2014 11:26:10 +0200
->>>>>>> 02769ec2
 
 nagios-plugins-contrib (11.20140704) unstable; urgency=medium
 
