<<<<<<< HEAD
nagios-plugins-contrib (5.20130307~bpo70+1) wheezy-backports; urgency=low

  * Rebuild for wheezy-backports.

 -- Bernd Zeimetz <bzed@debian.org>  Thu, 02 May 2013 17:10:14 +0200
=======
nagios-plugins-contrib (6.20130521) unstable; urgency=low

  * [e68c82e1] check_raid: do not run hpacucli if cciss_vol_status is available.
  * [4a1c57e8] Also support tw-cli as additional name for the 3ware binary.
    Thanks to Dennis Hoppe
  * [eb5e1c7c] Add /run/ to the check_libs ignore file.

 -- Bernd Zeimetz <bzed@debian.org>  Tue, 21 May 2013 22:11:50 +0200
>>>>>>> ccab9536

nagios-plugins-contrib (5.20130307) experimental; urgency=low

  * [aa113517] Fix typos s/Recommands/Recommends/
  * [8e2b3019] Ensure typoed fieldnames in control files are not ignored.
  * [ecead75d] Add extras folder.
  * [0423b2a4] Add check_memory.
  * [90ba4bec] Better command example for send_nsca_host_or_service_check_result
  * [a564c43d] Add check_nfsmounts.
  * [dc3d5425] Add Recommends for check_nfsmounts.
  * [bf12e2e0] Add check_apt for check_multi.
  * [52d46e1a] Add perl dependencies automatically.
  * [e77b2058] Fix building check_memcached in Ubuntu.
  * [98c1f4c1] extras needs to Suggests only.
  * [f84d3678] Add check_clamav.
  * [05cca8f6] Merge branch 'master' of vasks.debian.org:/git/pkg-nagios/pkg-nagios-plugins-contrib
  * [80415a76] Add some missing directories to the check-libs config.
  * [08a91068] Add check_varnish
  * [15385538] Fix watch line of check_clamav.
  * [74bf1d94] Update check_raid to version 3.0
  * [26209f4e] Update check_hpasm to 4.6.3
  * [6cd0fa8f] Updating check_multipath to 0.1.8
  * [34fa0ffc] Updating check_mysql_health to 2.1.8.2
  * [9e3f357d] Updating check_ssl_cert to 1.14.4
  * [6e6813a9] Refreshing patches.
  * [b6f439c4] Remove unused check_varnish Makefile.
  * [6151979b] Rename buggy auto-generated libexec directory.
  * [4c08976d] Add pkg-config as check_varnish build dependency.
  * [05f09fee] Auto update of debian/copyright
  * [9d462776] Auto update of debian/control
  * [09060a70] Add --enable-stack-protector to default options.
  * [37896ae4] Add a cciss related bugfix to check_raid.

 -- Bernd Zeimetz <bzed@debian.org>  Thu, 07 Mar 2013 00:31:10 +0100

nagios-plugins-contrib (4.20120702) unstable; urgency=low

  * [bf291c63] check_backuppc: move backuppc to Suggests.
    Thanks to Werner Detter (Closes: #679871)
  * [0997dfd3] Auto update of debian/control

 -- Bernd Zeimetz <bzed@debian.org>  Mon, 02 Jul 2012 19:28:52 +0200

nagios-plugins-contrib (3.20120614) unstable; urgency=low

  * [30fd20be] check_packages should return CRITICAL for outstanding security updates.
  * [3cd5656f] Fix last patch; refresh others.
  * [2c3c1626] Remove extra debug print statement.
  * [4e43ec28] Fix a funky ? : related bug.
  * [e9172807] Add a check_apt.cmd example config for check_multi.
  * [15d58b48] Remove unneeded || COUNT(CRITICAL) > 0 in check_apt.cmd
  * [ea2f8abc] check_ipmi_sensor: updating to 3.1
  * [d405a206] check_ssl_cert: fix version number (was updated already).

 -- Bernd Zeimetz <bzed@debian.org>  Thu, 14 Jun 2012 22:02:34 +0200

nagios-plugins-contrib (2.20120529) unstable; urgency=low

  * [c6b83cea] Fix email_delivery.cfg
  * [f250c516] Merge pull request #5 from waja/master.
    Add perl-doc at Suggests, as needed by check_email_delivery --help
  * [9533beb7] Add check_webinject plugin.
  * [05a3af45] Auto update of debian/copyright
  * [255aa819] Auto update of debian/control
  * [853905cf] Fix CLEANFILES in common.mk
  * [3e75a059] Better webinject command definitions.
  * [6275a3f3] check_raid should use cciss_vol_status if available.
    Only use hpacucli if not.
  * [9859f269] Add some missing version information.
  * [d142da3c] Update check_raid to 1.107
  * [942e9f23] Updating check_email_delivery.
  * [749c40e1] Auto update of debian/control
  * [c593192c] Add Enhances: nagios-plugins,.... to the package.
  * [24486361] Merge pull request #6 from waja/master
    add check_backuppc
  * [8d634bb6] Better/fixed CLEANFILES target handling.
    Please note that CLEANFILES must be defined before including
    ../common.mk
  * [558e31aa] Merge branch 'master' of
    vasks.debian.org:/git/pkg-nagios/pkg-nagios-plugins-contrib.
    Conflicts:
    	check_backuppc/Makefile
  * [dea493d7] Add (unfinished) DSA checks and check_libs from weaselutils.
  * [5d0cf660] Finish integration of the check_libs plugin.
  * [f2a3d5b6] Add (unfinished) control and copyright file for dsa checks.
  * [f7c33de6] Auto update of debian/copyright
  * [fd344412] Auto update of debian/control
  * [8c9693ee] Updating check_hpasm to 4.5.2
  * [3f0a95dc] Updating check_raid to rev1.119
  * [5220084d] Update check_ssl_cert to 1.13.0
  * [c2c83516] More progress on the DSA plugins
  * [a9f80a8d] Implement a way to install cronjob scripts.
    CRONJOBDIR := /usr/lib/nagios/cronjobs
  * [a8dc3842] Finishing dsa check packaging.
  * [de999e73] Add config location patch for check_libs.
  * [336ad307] Auto update of debian/control
  * [33b86286] Typo fix.
  * [d0140fd4] Auto update of debian/control
  * [9059ab99] Don't reset LD/C/CXX/CPPFLAGS when including common.mk
  * [f0e986fa] Add snmp to check_printer's Recommends.
  * [f993848c] Add missing recommends for DSA plugins.
  * [80938fd9] Support checks written in Python.
  * [cbf5f37f] Auto update of debian/control
  * [6f5f3157] Updating changelog.
  * [72492690] Fix location of check_packages in cron script.
  * [68284bb0] Add patch to fix check_packages output.
  * [fd32ac40] check_libs needs libyaml-syck-perl.
  * [63d54efa] Updating changelog.
  * [f29b76d6] Add check_zone_auth plugin.
  * [0f95a649] Add check_whois plugin.
  * [3562b848] Add check_zone_rrsig_expiration plugin.

 -- Bernd Zeimetz <bzed@debian.org>  Tue, 29 May 2012 22:33:51 +0200

nagios-plugins-contrib (1.20120228) unstable; urgency=low

  * [9079e12a] Add check-multipath.pl upstream version.
  * [8e0a5908] Add patch for check_multipath
  * [6da07d78] Ignore .rej and .orig files.
  * [4bda0e7c] Upstream included our patch already.
  * [21e3756b] Add packaging info for check_multipath.
  * [9f664c91] Link debian/README.source to README for github fancyness.
  * [a527810c] Add check_snmp_environment (unfinished).
  * [41052baf] Add some useful error messages for the packaging-helper.py
  * [afa04c7b] Finish check_snmp_environment plugin.
    No .cfg file included yet.
  * [743e5dfd] Add current version info to check_snmp_environment.
  * [76bccfe3] Fix SHA1 watch in packaging-helper.py
  * [8f4c4d13] Add check_printer plugin.
  * [7dc69bf0] Add check_haproxy and check_httpd_status.
    manually merging the work of Jan Wagner <waja@cyconet.org>.
  * [2577af3a] Better sorting of the quilt series file.
  * [0526814c] Add nagios: -epn tags to the non epn checks in
    check_email_delivery.
  * [caadc8e7] Don't add a dependency if it is listed already.
  * [974e8d36] Add check_hpasm.
  * [0d3b76da] make -j should work for debian/rules now
  * [6f4593ac] Fix too long description.
  * [a3cce5ad] check_hpasm needs snmpwalk, recommend it.
  * [4760a28d] shorter check_snmp_environment desc
  * [1af8a931] Fix FSF address.
  * [a2e9282a] Auto update of debian/copyright
  * [3a702550] Auto update of debian/control
  * [d4d74a06] Add --parallel to dh calls.
  * [a41f66fe] Merge remote-tracking branch 'github/master'
    Conflicts:
    	debian/control
  * [65d87a13] Merge pull request #3 from waja/master
    adding check_mysql_health
  * [573abd8c] Ensure Depends is nto used in plugin control files.
  * [42d0dcfe] Auto update of debian/control
  * [58e56a7b] Auto-generate and install README.Debian.plugins
  * [4a73d8a7] Enhance dependency description in debian/README.source
  * [69f4e3e9] Merge pull request #4 from waja/master
    fixing 'check_ipmi_sensor_exclude' command definition
    (Closes: #661528)

 -- Bernd Zeimetz <bzed@debian.org>  Tue, 28 Feb 2012 20:17:06 +0100

nagios-plugins-contrib (1.20120220) unstable; urgency=low

  * [462444da] Removing unused code copies of the install module.

 -- Bernd Zeimetz <bzed@debian.org>  Mon, 20 Feb 2012 22:49:53 +0100

nagios-plugins-contrib (1.20120219) unstable; urgency=low

  * Initial Release.

 -- Bernd Zeimetz <bzed@debian.org>  Sun, 19 Feb 2012 00:42:17 +0100<|MERGE_RESOLUTION|>--- conflicted
+++ resolved
@@ -1,10 +1,3 @@
-<<<<<<< HEAD
-nagios-plugins-contrib (5.20130307~bpo70+1) wheezy-backports; urgency=low
-
-  * Rebuild for wheezy-backports.
-
- -- Bernd Zeimetz <bzed@debian.org>  Thu, 02 May 2013 17:10:14 +0200
-=======
 nagios-plugins-contrib (6.20130521) unstable; urgency=low
 
   * [e68c82e1] check_raid: do not run hpacucli if cciss_vol_status is available.
@@ -13,7 +6,6 @@
   * [eb5e1c7c] Add /run/ to the check_libs ignore file.
 
  -- Bernd Zeimetz <bzed@debian.org>  Tue, 21 May 2013 22:11:50 +0200
->>>>>>> ccab9536
 
 nagios-plugins-contrib (5.20130307) experimental; urgency=low
 
