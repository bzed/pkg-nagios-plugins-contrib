--- conflicted
+++ resolved
@@ -1,14 +1,11 @@
-<<<<<<< HEAD
-nagios-plugins-contrib (8.20130621~bpo70+1) wheezy-backports; urgency=low
+nagios-plugins-contrib (8.20130824~bpo70+1) wheezy-backports; urgency=low
 
   * Rebuild for wheezy-backports.
+  * Include debian/gbp.conf for building against wheezy-backports branch.
 
  -- Bernd Zeimetz <bzed@debian.org>  Fri, 21 Jun 2013 12:58:43 +0200
 
-nagios-plugins-contrib (8.20130621) unstable; urgency=low
-=======
 nagios-plugins-contrib (8.20130824) unstable; urgency=low
->>>>>>> 83fdb113
 
   [ Jan Wagner ]
   * [3bce1c4b] Merge remote-tracking branch 'debian/master'
