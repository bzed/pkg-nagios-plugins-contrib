--- conflicted
+++ resolved
@@ -1,5 +1,4 @@
-<<<<<<< HEAD
-nagios-plugins-contrib (20.20170118~bpo70+1) wheezy-backports-sloppy; urgency=medium
+nagios-plugins-contrib (21.20170222~bpo70+1) wheezy-backports-sloppy; urgency=medium
 
   * Rebuild for wheezy-backports-sloppy.
 
@@ -10,8 +9,8 @@
   * [b30847e] Revert "Remove check_shutdown."
               Still works in wheezy.
 
- -- Bernd Zeimetz <bzed@debian.org>  Tue, 03 Jan 2017 18:49:56 +0100
-=======
+ -- Bernd Zeimetz <bzed@debian.org>  Wed, 08 Mar 2017 11:30:18 +0100
+
 nagios-plugins-contrib (21.20170222) unstable; urgency=medium
 
   [ Bernd Zeimetz ]
@@ -34,7 +33,6 @@
     check_cert_expire. Fixing that. (Closes: #855155)
 
  -- Bernd Zeimetz <bzed@debian.org>  Wed, 22 Feb 2017 14:32:22 +0100
->>>>>>> d6880e64
 
 nagios-plugins-contrib (20.20170118) unstable; urgency=medium
 
