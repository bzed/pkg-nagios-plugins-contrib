<<<<<<< HEAD
nagios-plugins-contrib (15.20141201~1.gbp3479e9~bpo70+1) UNRELEASED; urgency=medium

  * Rebuild for wheezy-backports.

 -- Bernd Zeimetz <bzed@debian.org>  Mon, 01 Dec 2014 17:16:28 +0100

nagios-plugins-contrib (15.20141201~1.gbp3479e9) UNRELEASED; urgency=medium
=======
nagios-plugins-contrib (15.20150109~1.gbp803520) unstable; urgency=medium
>>>>>>> 1853853e

  ** SNAPSHOT build @803520c9300d79ee8552a1f20cdd0b5cbe23dce8 **

  [ Evgeni Golov ]
  * [655f77d4] fix check_ipmi_sebsor version
    it was correct in the upload, but not in Git

  [ Jan Wagner ]
  * [0da58400] Disable rbl.orbitrbl.com, it's offline - Adding check_rbl/disable_orbitrbl.com see http://www.dnsbl.com/2014/10/status-of-rblorbitrblcom-dead.html
  * [98498248] check_email_delivery: Add libnet-smtpauth-perl as Recommends for CRAM-MD5

  [ Bernd Zeimetz ]
  * [1151ce30] Add update-check_libs-status cronjob script.
  * [3479e9da] Update check_apt.cmd to use update-check_libs-status.
  * [ec49961d] snapshot changelog.

  [ Jan Wagner ]
  * [52030fc9] Fixing changelog entries

  [ Bernd Zeimetz ]
  * [f66a1d83] Remove , from check_packages output.

  [ Jan Wagner ]
  * [803520c9] Adding check_rbl/disable_ahbl.org patch (Closes: #774749)

 -- Bernd Zeimetz <bzed@debian.org>  Fri, 09 Jan 2015 11:33:58 +0100

nagios-plugins-contrib (14.20141104~bpo70+1) wheezy-backports; urgency=medium

  * Rebuild for wheezy-backports.

 -- Evgeni Golov <evgeni@debian.org>  Mon, 10 Nov 2014 20:52:53 +0100

nagios-plugins-contrib (14.20141104) unstable; urgency=medium

  [ Jan Wagner ]
  * [0b3a2c4] check_email_delivery: Adding libnet-smtp-ssl-perl to Recommends
  * [7c8eeb2] check_running_kernel: Add binutils to Recommends

  [ Evgeni Golov ]
  * [4df550b] check_ipmi_sensor: update to v3.5.
    Thanks to Werner Fischer <debian-bugs@wefi.net> (Closes: #768018)

 -- Evgeni Golov <evgeni@debian.org>  Tue, 04 Nov 2014 15:03:27 +0100

nagios-plugins-contrib (13.20141017~bpo70+1) wheezy-backports; urgency=medium

  * Rebuild for wheezy-backports.

 -- Jan Wagner <waja@cyconet.org>  Fri, 17 Oct 2014 23:28:40 +0200

nagios-plugins-contrib (13.20141017) unstable; urgency=medium

  * [87b2651] check_rbl: Adding libdata-validate-domain-perl,
    libdata-validate-ip-perl to Recommends as needed for new upstream
  * [e6dab92] check_raid: Update to 3.2.1
  * [486d2f0] check_raid: Updating to latest git master to fix several bugs
  * [7fdccac] check_raid: Updating to latest git master to fix with arcconf
  * [c0b9c82] Bump Standards-Version to 3.9.6, no changes needed
  * [fb6090a] percona-nagios-plugins: Fix typo in package description
  * [e8aa125] percona-nagios-plugins: Fixing FSF address
  * [f5d63e9] check_update: Fixing FSF address

 -- Jan Wagner <waja@cyconet.org>  Fri, 17 Oct 2014 16:14:40 +0200

nagios-plugins-contrib (12.20141001~bpo70+1) wheezy-backports; urgency=medium

  * Rebuild for wheezy-backports.

 -- Bernd Zeimetz <bzed@debian.org>  Wed, 01 Oct 2014 13:27:18 +0200

nagios-plugins-contrib (12.20141001) unstable; urgency=medium

  * Fix version number.
    Unfortunately this makes an upload necessary due to
    older snapshots being in use already.

 -- Bernd Zeimetz <bzed@debian.org>  Wed, 01 Oct 2014 13:24:23 +0200

nagios-plugins-contrib (11.20141001) unstable; urgency=medium

  [ Bernd Zeimetz ]
  * [c48b2fba] Auto update of debian/control
  * [53787970] Auto update of debian/copyright
  * [54c6b89b] Add check_hp_bladechassis.
  * [779307ef] Add missing " " around a filename variable in update_checksums.
  * [a26ff221] Add check_uptime plugin.
  * [e2a97b03] Auto update of debian/control
  * [284db8fa] Auto update of debian/copyright
  * [02769ec2] Updating changelog.

  [ Jan Wagner ]
  * [a4e3d3ab] Reorder patch series

  [ Bernd Zeimetz ]
  * [a1793637] check-libs: Use lsof -nP

  [ Jan Wagner ]
  * [497cef52] monitoring-plugins is the ways to got, so we recommend/enhance it

  [ Bernd Zeimetz ]
  * [899be56b] Merge remote-tracking branch 'github/master'

  [ Jan Wagner ]
  * [6d9f7c6f] check_bgpstate: disable epn via patches/check_bgpstate/epn

  [ Bernd Zeimetz ]
  * [462d412b] Merge pull request #51 from mstock/bugfix/running-kernel-on-kfreebsd.
    Escape '+' in 'uname -v' output in freebsd_check_running_version()

  [ Jan Wagner ]
  * [482b9bfb] Merge branch 'check_httpd_status_153' into update
  * [5d8c1517] Merge branch 'check_mongodb_60b639ef4c' into update
  * [fca59f8b] Merge branch 'check_raid_32' into update
  * [d425c2d1] Merge branch 'check_zone_rrsig_expiration_111' into update
  * [14476fe2] Merge branch 'percona-nagios-plugins_114' into update
  * [277a24e1] check_raid: Raise suggest of cciss-vol-status to >= 1.10
  * [5e3d1834] check_ipmi_sensor: Update watch location
  * [c2599a4c] Updating VCS-headers
  * [2ccefe74] check_uptime: Update watch location

  [ Evgeni Golov ]
  * [2f5c758f] update check_libs homepage and watch url
  * [cd40ea09] check_libs: fix lsof output parsing for OpenVZ
    check_libs sometimes parses files incorrectly
    inside an OpenVZ container (wheezy host and guest, proxmox ve
    2.6.32 kernel):
    Running /usr/bin/lsof -F0 -n
    adding bash(28081) because of [ (deleted)/tmp/tmpfXKFYTG]:
    f1aul tREGG0x8002;0x0D0x6ds218i9441399k0n (deleted)/tmp/tmpfXKFYTG
    adding bash(28081) because of [ (deleted)/tmp/tmpfXKFYTG]:
    f2aul tREGG0x8002;0x0D0x6ds218i9441399k0n (deleted)/tmp/tmpfXKFYTG
    adding puppet(28244) because of [ (deleted)/tmp/tmpfXKFYTG]:
    f1aul tREGG0x8002;0x0D0x6ds218i9441399k0n (deleted)/tmp/tmpfXKFYTG
    adding puppet(28244) because of [ (deleted)/tmp/tmpfXKFYTG]:
    f2aul tREGG0x8002;0x0D0x6ds218i9441399k0n (deleted)/tmp/tmpfXKFYTG
    The following processes have libs linked that were upgraded: root: bash
    (28081), puppet (28244)
    So in some cases there is a space in front of "(deleted)".
    Attached is a patch that fixes this.
    Thanks to Felix Geyer <felix.geyer@credativ.de> (Closes: #760373)

  [ Bernd Zeimetz ]
  * [7dccd2a2] Merge pull request #50 from petterreinholdtsen/checks-from-sitesummary.
    Checks from sitesummary-client
  * [36c3d9a1] Revert "Add check_kernel_status module from the sitesummary-client package."
    This reverts commit b63d12999ffa00f6b1108c21fceeeae12e260c77.
    We have check_kernel for linux and kfreebsd already.
  * [99cbfb3c] Revert "Add check_cups_queue module from the sitesummary-client package."
    This reverts commit 99951c619705578470b1786999361d232fa9cba6.
    check_cups should handle these things just fine.
  * [5525ee99] Updating check_printer.
  * [4302e534] Fix version number of check_uptime.
  * [399a5a40] Updating check_rbl to 1.3.5
  * [11320c50] Update check_ipmi_sensor to 3.4
  * [d6d96ff5] Refreshing patches.
  * [f92be1cf] Auto update of debian/copyright
  * [b528bd11] Do not depend on perl-base.
  * [72597951] Auto update of debian/control

 -- Bernd Zeimetz <bzed@debian.org>  Wed, 01 Oct 2014 13:05:16 +0200

nagios-plugins-contrib (11.20140704) unstable; urgency=medium

  [ Jan Wagner ]
  * [106aea0c] Update control file to reflect the shiped check_rbl version 1.3.2

  [ Evgeni Golov ]
  * [d654cba2] ignore locale-archive in check_libs
    thanks h01ger!
  * [4e9f28d2] revert nagios-check-libs source back to the original config path
    patch our version only once, but with the correct path
  * [607d1162] update nagios-check-libs to the latest upstream version
  * [8a40ddb2] update check_libs checksum in control
  * [9cc86dee] check_libs: add /var/lib/nginx/ to the ignorelist

  [ Bernd Zeimetz ]
  * [c712680b] Auto update of debian/copyright
  * [0ff31881] Auto update of debian/control
  * [be858113] Add percona nagios plugins.
  * [be3753f9] Suggest percona-toolkit as Suggests.
  * [09e70d62] Updaring changelog.

  [ Jan Wagner ]
  * [7e7d34f6] check_mongodb: Update to latest git version

  [ Bernd Zeimetz ]
  * [f31fc76d] Update check_mysql_health web documentation url.
  * [101305b6] Update check-multipath to 0.2.1
  * [111a0b42] Refreshing patches.
  * [30fe69ff] Auto update of debian/control

 -- Bernd Zeimetz <bzed@debian.org>  Fri, 04 Jul 2014 11:36:51 +0200

nagios-plugins-contrib (10.20140427) unstable; urgency=medium

  [ Jan Wagner ]
  * [0029d09d] check_email_delivery: Use full binary path instead of $ macro in command definition

  [ Evgeni Golov ]
  * [1028de53] use = instead of == in shell comparisons
    fixes
     /bin/sh: 4: [: dh_auto_clean: unexpected operator
    for /bin/sh != /bin/bash

  [ Bernd Zeimetz ]
  * [6bc6ae0e] Merge pull request #39 from evgeni/no-bashisms
    use = instead of == in shell comparisons

  [ Jan Wagner ]
  * [92a64933] check_raid: Update to latest git version
  * [646ae3cf] check_ssl_cert: Update to 1.16.0
  * [5810c290] check_whois: Update to 1.15
  * [62ed2f18] check_httpd_status: Update to rev148
  * [b5c5becf] check_mongodb: Update copyright file.
    Include full copyright to make lintian happy.
  * [64e5aa8b] check_mysql_health: Update copyright file.
    Add reference to GPL license file
  * [ab9066d2] check_hpasm: Update copyright file.
    Add reference to GPL license file
  * [a0a47d2a] check_memory: Update copyright file.
    Update FSF address
  * [0bbd4521] check_rbl: Update copyright file.
    Cosmetical changes
  * [0f533e19] Add '--with autoreconf' to dh calls (Closes: #727468)
      - Build-depend on dh-autoreconf
      - Add check_varnish/automake_foreign patch
      - Specify autoreconf (sub-)dirs in debian/autoreconf
  * [19c052cc] check_multipath: Update to 0.2.0
  * [5c94f9c5] Add Travis-CI configuration

  [ Stanislav German-Evtushenko ]
  * [b04bdeb0] check_drbd: add check for oos and cosmetic.
    1) add check for out of sync sectors (report WARNING for non-zero value)
    2) cosmetic: sort device list while processing
  * [13ace27b] small fix: oos is in KiB and not sectors

  [ Jan Wagner ]
  * [bc434662] check_mongo: Update to latest git version
  * [dbd5989c] check_raid: Update to latest git version
  * [3100e689] check_ssl_cert: Update to 1.16.1 (No source changes)
  * [a7e727c8] check_raid: Update to latest git version (Closes: #742877)
  * [8fcc4d95] check_ssl_cert: Update to 1.16.1 (No source changes)
  * [1d17b5da] Update VCS-* field to uncanonical URI
  * [5529d605] check_memory: Update to new upstream source
  * [18a708fb] check_memory: Update to version 1.0.1
  * [b88fd4ae] check_snmp_time: Preventing to use first person in package description
  * [dfbe25c3] Merge 0f533e1959 and f4cc012a82 into debian/control.in
  * [5a2dff52] Updating debian/copyright and debian/control
  * [dfb170cb] Updating standards version to 3.9.5, no changes needed

  [ Bernd Zeimetz ]
  * [6af00ac0] Merge pull request #43 from giner/patch-1
    check_drbd: add check for oos and cosmetic
  * [f5deb224] Move b04bdeb025c77e34fdf8ed9eab2f222240297ca3 into a patch file.
  * [4b9f4ad4] Merge remote-tracking branch 'origin/master'

  [ Evgeni Golov ]
  * [9774c695] do not build check_varnish and check_memcached on hurd-i386
    also do not build check_memcached on arm64 and check_varnish on m68k

  [ Bernd Zeimetz ]
  * [2a2e8abe] Add closing brackets fix for check_imap_quota.
  * [244d5d31] Merge pull request #40 from evgeni/hurd
    do not build check_varnish and check_memcached on hurd-i386
  * [b032938a] Use sha1 to check check_libs upstream.

  [ Evgeni Golov ]
  * [eef97dc6] update check_rbl to 1.3.2
    this is a mere documentation update, but having the latest version is always good
  * [2049c14d] dsa-check-cert-expire: Make timers configurable (Closes: #744248)
  * [868f614a] update dsa checks
  * [cd351102] update dsa-chack-packages (Closes: #744922)
  * [8a28edeb] check_varnish: add support for varnish 4 (Closes: #745895)

  [ Bernd Zeimetz ]
  * [7d537eca] Fix plugin name generation.
  * [5a9e4201] Merge pull request #46 from evgeni/check_rbl_132
    update check_rbl to 1.3.2
  * [d9702669] Merge pull request #47 from evgeni/dsa
    update dsa checks
  * [306e2109] Merge pull request #48 from evgeni/varnish4
    check_varnish: add support for varnish 4
  * [fea80041] Merge remote-tracking branch 'github/master'

 -- Bernd Zeimetz <bzed@debian.org>  Sun, 27 Apr 2014 11:25:11 +0200

nagios-plugins-contrib (9.20140106) unstable; urgency=low

  [ Bernd Zeimetz ]
  * [63ddfa7a] Make checksum file readable for nagios.
  * [583b6cde] Avoid line overflows due to expansion of $0.
  * [9895bf1b] Merge pull request #18 from waja/solid.net
    solid.net seems expired (maybe come back in the future)
  * [31a0dc1f] Fix POD encoding in check_rbl.
    Thanks to David Suárez (Closes: #724175)
  * [a58ff4e7] Run dh_python2 for plugins and normal modules.
  * [cd30e982] Add check_graphite.
  * [e234911d] Auto update of debian/copyright
  * [cb276d08] Auto update of debian/control
  * [9dc17c93] Merge remote-tracking branch 'github/master'
  * [4e577da9] Revert accidentally merged, duplicated bugfix.
    This reverts commit 98008e4aea3687cff8c7ab3f871809e219591cde.
  * [e8387d2a] Merge pull request #23 from waja/update_check_rbl_1.3.1.
    Update check rbl 1.3.1
  * [826a436e] Merge pull request #24 from waja/update_check_webinject_1.80.
    Update check_webinject to 1.80
  * [5c2907b0] Merge pull request #25 from waja/update_check_whois_1.14.
    Update check_whois to 1.14
  * [e8c11f0a] Merge pull request #26 from waja/fix_check_rbl_patch.
    Remove accidently double added check_rbl/disable_solid.net in patch seri...
  * [bfb67e88] Use dh --with autotools_dev. (Closes: #727468)
  * [363af25f] Auto update of debian/control
  * [952811b3] Run dh --with autotools_dev in the clean target, too.
  * [8898d503] Merge pull request #27 from waja/check_cups.
    Check cups
  * [8abc4359] Merge pull request #28 from waja/check_mongodb.
    Add check_mongodb plugin
  * [423e59f0] Merge pull request #30 from waja/fix_check_rbl.
    Fix version of check_rbl in control file
  * [00be70e5] Merge pull request #33 from waja/check_bgpstate.
    Add check_bgpstate plugin
  * [9591a3ca] Merge pull request #29 from waja/check_drbd.
    Add check_drdb plugin
  * [5f531a44] Merge pull request #32 from waja/fix_check_webinject_epn.
    Disable epn for check_webinject, cause it leaves temp files around
  * [ef8ba64d] Remove 'read LICENSE ...' from check_graphite/copyright

  [ Jan Wagner ]
  * [5c207ef5] Add check_snmp_time plugin

  [ Bernd Zeimetz ]
  * [a6165e60] Merge remote-tracking branch 'origin/master'
  * [de5770f4] Merge remote-tracking branch 'github/master'
  * [41c9df6a] Merge pull request #38 from evgeni/ignore-ganeti
    check_libs: ignore /var/lib/ganeti/
  * [4badebed] Merge pull request #37 from evgeni/check-raid-305.
    Update check_raid to 3.0.5

 -- Bernd Zeimetz <bzed@debian.org>  Mon, 06 Jan 2014 12:56:27 +0100

nagios-plugins-contrib (8.20130824) unstable; urgency=low

  [ Jan Wagner ]
  * [3bce1c4b] Merge remote-tracking branch 'debian/master'
  * [bcf6f1d9] Merge remote-tracking branch 'bzed/master'
  * [d436ca0e] Fixing check_raid for 3ware controllers when reporting "NOT-PRESENT" (Closes: #692598)
  * [8f55cc69] add patch check_raid/3ware_fix_notpresent
  * [506000a8] Merge remote-tracking branch 'bzed/master'
  * [62bbdd2f] disable epn
  * [6c73c15b] Auto update of debian/control
  * [5e43a9ae] update check_ssl_cert
  * [ad1c463d] update check_ssl_cert
  * [4975ff97] Revert "Fixing check_raid for 3ware controllers when reporting "NOT-PRESENT""
    This reverts commit d436ca0e6a4e3147265627afd256856c9fab3836.
  * [f6c71f97] drop removed patch
  * [4e52a4ad] Merge remote-tracking branch 'bzed/master'
  * [c01cd192] fix typo in patches/check_rbl/epn

  [ Bernd Zeimetz ]
  * [a61aefc4] Add syslog output to check_checksums
  * [62d55e7e] New plugin: check_ajp
  * [5a00818c] Auto update of debian/control
  * [eb29e6c6] Auto update of debian/copyright
  * [cf6c7f44] Delete unused patch file check_raid/cciss_bugfix
  * [a3e036b7] Fix an error message in check_raid if not using cciss_vol_status.
    Use of uninitialized value in -x at /usr/lib/nagios/plugins/check_raid
    line 2495.
    Thanks to Stefan Kaltenbrunner
  * [6dddc838] Updating changelog.
  * [192396b7] Fix check_ajp to return CRITICAL on connection errors.
  * [d8d41faf] Add config file for check_ajp.
  * [4e092c04] Read 5 bytes only - thats all an AJP pong needs.
  * [26cb156f] Be nice and close the AJP connection socket.
  * [ccc8f7d6] check_ajp: print an error message if --app is not specified.
  * [915d3708] Add -epn to check_packages.
    Thanks to Salvatore Bonaccorso (Closes: #691012)
  * [240ca0fc] Updating date/version in changelog.
  * [8534630e] Update DSA nagios checks/scripts
  * [5078ff97] Refresh patches for new dsa plugin versions

 -- Bernd Zeimetz <bzed@debian.org>  Sat, 24 Aug 2013 00:06:27 +0200

nagios-plugins-contrib (7.20130614) unstable; urgency=low

  [ Bernd Zeimetz ]
  * [036816ff] Merge pull request #15 from evgeni/master
    check_packages should find security updates on the official security mirror too
  * [658a2e93] Add check_checksums nagios plugin.
  * [9d5d2056] Updating check_raid.
  * [e3ec1293] Updating check_ssl_cert to 1.14.6
  * [779543ef] Updating check_hpasm to 4.6.3.2
  * [0c838ee9] Updating check_multipath to 0.1.9
  * [bec11251] Updating check_whois to 1.13
  * [8e0a65d0] Refreshing patches.
  * [c0b88cdb] Auto update of debian/copyright
  * [59648a17] Fix src link for check_hpasm
  * [8c242d0f] Support pre-Wheezy versions of coretutils in check_checksums.
  * [7d3d2a06] Update release date in changelog (gah!).
  * [768e463b] Merge pull request #16 from evgeni/master
    check_libs: ignore /var/lib/postgresql/ and /var/log/
  * [2b9aace5] Bumping standards-Verison, no changes needed.

  [ Jan Wagner ]
  * [3bb873e4] disable epn for check_rbl

  [ Evgeni Golov ]
  * [2a7ab4b8] check_libs: ignore /var/spool/

 -- Bernd Zeimetz <bzed@debian.org>  Fri, 14 Jun 2013 20:53:49 +0200

nagios-plugins-contrib (6.20130521) unstable; urgency=low

  * [e68c82e1] check_raid: do not run hpacucli if cciss_vol_status is available.
  * [4a1c57e8] Also support tw-cli as additional name for the 3ware binary.
    Thanks to Dennis Hoppe
  * [eb5e1c7c] Add /run/ to the check_libs ignore file.

 -- Bernd Zeimetz <bzed@debian.org>  Tue, 21 May 2013 22:11:50 +0200

nagios-plugins-contrib (5.20130307) experimental; urgency=low

  * [aa113517] Fix typos s/Recommands/Recommends/
  * [8e2b3019] Ensure typoed fieldnames in control files are not ignored.
  * [ecead75d] Add extras folder.
  * [0423b2a4] Add check_memory.
  * [90ba4bec] Better command example for send_nsca_host_or_service_check_result
  * [a564c43d] Add check_nfsmounts.
  * [dc3d5425] Add Recommends for check_nfsmounts.
  * [bf12e2e0] Add check_apt for check_multi.
  * [52d46e1a] Add perl dependencies automatically.
  * [e77b2058] Fix building check_memcached in Ubuntu.
  * [98c1f4c1] extras needs to Suggests only.
  * [f84d3678] Add check_clamav.
  * [05cca8f6] Merge branch 'master' of vasks.debian.org:/git/pkg-nagios/pkg-nagios-plugins-contrib
  * [80415a76] Add some missing directories to the check-libs config.
  * [08a91068] Add check_varnish
  * [15385538] Fix watch line of check_clamav.
  * [74bf1d94] Update check_raid to version 3.0
  * [26209f4e] Update check_hpasm to 4.6.3
  * [6cd0fa8f] Updating check_multipath to 0.1.8
  * [34fa0ffc] Updating check_mysql_health to 2.1.8.2
  * [9e3f357d] Updating check_ssl_cert to 1.14.4
  * [6e6813a9] Refreshing patches.
  * [b6f439c4] Remove unused check_varnish Makefile.
  * [6151979b] Rename buggy auto-generated libexec directory.
  * [4c08976d] Add pkg-config as check_varnish build dependency.
  * [05f09fee] Auto update of debian/copyright
  * [9d462776] Auto update of debian/control
  * [09060a70] Add --enable-stack-protector to default options.
  * [37896ae4] Add a cciss related bugfix to check_raid.

 -- Bernd Zeimetz <bzed@debian.org>  Thu, 07 Mar 2013 00:31:10 +0100

nagios-plugins-contrib (4.20120702) unstable; urgency=low

  * [bf291c63] check_backuppc: move backuppc to Suggests.
    Thanks to Werner Detter (Closes: #679871)
  * [0997dfd3] Auto update of debian/control

 -- Bernd Zeimetz <bzed@debian.org>  Mon, 02 Jul 2012 19:28:52 +0200

nagios-plugins-contrib (3.20120614) unstable; urgency=low

  * [30fd20be] check_packages should return CRITICAL for outstanding security updates.
  * [3cd5656f] Fix last patch; refresh others.
  * [2c3c1626] Remove extra debug print statement.
  * [4e43ec28] Fix a funky ? : related bug.
  * [e9172807] Add a check_apt.cmd example config for check_multi.
  * [15d58b48] Remove unneeded || COUNT(CRITICAL) > 0 in check_apt.cmd
  * [ea2f8abc] check_ipmi_sensor: updating to 3.1
  * [d405a206] check_ssl_cert: fix version number (was updated already).

 -- Bernd Zeimetz <bzed@debian.org>  Thu, 14 Jun 2012 22:02:34 +0200

nagios-plugins-contrib (2.20120529) unstable; urgency=low

  * [c6b83cea] Fix email_delivery.cfg
  * [f250c516] Merge pull request #5 from waja/master.
    Add perl-doc at Suggests, as needed by check_email_delivery --help
  * [9533beb7] Add check_webinject plugin.
  * [05a3af45] Auto update of debian/copyright
  * [255aa819] Auto update of debian/control
  * [853905cf] Fix CLEANFILES in common.mk
  * [3e75a059] Better webinject command definitions.
  * [6275a3f3] check_raid should use cciss_vol_status if available.
    Only use hpacucli if not.
  * [9859f269] Add some missing version information.
  * [d142da3c] Update check_raid to 1.107
  * [942e9f23] Updating check_email_delivery.
  * [749c40e1] Auto update of debian/control
  * [c593192c] Add Enhances: nagios-plugins,.... to the package.
  * [24486361] Merge pull request #6 from waja/master
    add check_backuppc
  * [8d634bb6] Better/fixed CLEANFILES target handling.
    Please note that CLEANFILES must be defined before including
    ../common.mk
  * [558e31aa] Merge branch 'master' of
    vasks.debian.org:/git/pkg-nagios/pkg-nagios-plugins-contrib.
    Conflicts:
    	check_backuppc/Makefile
  * [dea493d7] Add (unfinished) DSA checks and check_libs from weaselutils.
  * [5d0cf660] Finish integration of the check_libs plugin.
  * [f2a3d5b6] Add (unfinished) control and copyright file for dsa checks.
  * [f7c33de6] Auto update of debian/copyright
  * [fd344412] Auto update of debian/control
  * [8c9693ee] Updating check_hpasm to 4.5.2
  * [3f0a95dc] Updating check_raid to rev1.119
  * [5220084d] Update check_ssl_cert to 1.13.0
  * [c2c83516] More progress on the DSA plugins
  * [a9f80a8d] Implement a way to install cronjob scripts.
    CRONJOBDIR := /usr/lib/nagios/cronjobs
  * [a8dc3842] Finishing dsa check packaging.
  * [de999e73] Add config location patch for check_libs.
  * [336ad307] Auto update of debian/control
  * [33b86286] Typo fix.
  * [d0140fd4] Auto update of debian/control
  * [9059ab99] Don't reset LD/C/CXX/CPPFLAGS when including common.mk
  * [f0e986fa] Add snmp to check_printer's Recommends.
  * [f993848c] Add missing recommends for DSA plugins.
  * [80938fd9] Support checks written in Python.
  * [cbf5f37f] Auto update of debian/control
  * [6f5f3157] Updating changelog.
  * [72492690] Fix location of check_packages in cron script.
  * [68284bb0] Add patch to fix check_packages output.
  * [fd32ac40] check_libs needs libyaml-syck-perl.
  * [63d54efa] Updating changelog.
  * [f29b76d6] Add check_zone_auth plugin.
  * [0f95a649] Add check_whois plugin.
  * [3562b848] Add check_zone_rrsig_expiration plugin.

 -- Bernd Zeimetz <bzed@debian.org>  Tue, 29 May 2012 22:33:51 +0200

nagios-plugins-contrib (1.20120228) unstable; urgency=low

  * [9079e12a] Add check-multipath.pl upstream version.
  * [8e0a5908] Add patch for check_multipath
  * [6da07d78] Ignore .rej and .orig files.
  * [4bda0e7c] Upstream included our patch already.
  * [21e3756b] Add packaging info for check_multipath.
  * [9f664c91] Link debian/README.source to README for github fancyness.
  * [a527810c] Add check_snmp_environment (unfinished).
  * [41052baf] Add some useful error messages for the packaging-helper.py
  * [afa04c7b] Finish check_snmp_environment plugin.
    No .cfg file included yet.
  * [743e5dfd] Add current version info to check_snmp_environment.
  * [76bccfe3] Fix SHA1 watch in packaging-helper.py
  * [8f4c4d13] Add check_printer plugin.
  * [7dc69bf0] Add check_haproxy and check_httpd_status.
    manually merging the work of Jan Wagner <waja@cyconet.org>.
  * [2577af3a] Better sorting of the quilt series file.
  * [0526814c] Add nagios: -epn tags to the non epn checks in
    check_email_delivery.
  * [caadc8e7] Don't add a dependency if it is listed already.
  * [974e8d36] Add check_hpasm.
  * [0d3b76da] make -j should work for debian/rules now
  * [6f4593ac] Fix too long description.
  * [a3cce5ad] check_hpasm needs snmpwalk, recommend it.
  * [4760a28d] shorter check_snmp_environment desc
  * [1af8a931] Fix FSF address.
  * [a2e9282a] Auto update of debian/copyright
  * [3a702550] Auto update of debian/control
  * [d4d74a06] Add --parallel to dh calls.
  * [a41f66fe] Merge remote-tracking branch 'github/master'
    Conflicts:
    	debian/control
  * [65d87a13] Merge pull request #3 from waja/master
    adding check_mysql_health
  * [573abd8c] Ensure Depends is nto used in plugin control files.
  * [42d0dcfe] Auto update of debian/control
  * [58e56a7b] Auto-generate and install README.Debian.plugins
  * [4a73d8a7] Enhance dependency description in debian/README.source
  * [69f4e3e9] Merge pull request #4 from waja/master
    fixing 'check_ipmi_sensor_exclude' command definition
    (Closes: #661528)

 -- Bernd Zeimetz <bzed@debian.org>  Tue, 28 Feb 2012 20:17:06 +0100

nagios-plugins-contrib (1.20120220) unstable; urgency=low

  * [462444da] Removing unused code copies of the install module.

 -- Bernd Zeimetz <bzed@debian.org>  Mon, 20 Feb 2012 22:49:53 +0100

nagios-plugins-contrib (1.20120219) unstable; urgency=low

  * Initial Release.

 -- Bernd Zeimetz <bzed@debian.org>  Sun, 19 Feb 2012 00:42:17 +0100<|MERGE_RESOLUTION|>--- conflicted
+++ resolved
@@ -1,14 +1,10 @@
-<<<<<<< HEAD
-nagios-plugins-contrib (15.20141201~1.gbp3479e9~bpo70+1) UNRELEASED; urgency=medium
+nagios-plugins-contrib (15.20150109~1.gbp803520~bpo70+1) wheezy-backports; urgency=medium
 
   * Rebuild for wheezy-backports.
 
- -- Bernd Zeimetz <bzed@debian.org>  Mon, 01 Dec 2014 17:16:28 +0100
-
-nagios-plugins-contrib (15.20141201~1.gbp3479e9) UNRELEASED; urgency=medium
-=======
+ -- Bernd Zeimetz <bzed@debian.org>  Fri, 09 Jan 2015 12:16:07 +0100
+
 nagios-plugins-contrib (15.20150109~1.gbp803520) unstable; urgency=medium
->>>>>>> 1853853e
 
   ** SNAPSHOT build @803520c9300d79ee8552a1f20cdd0b5cbe23dce8 **
 
