--- conflicted
+++ resolved
@@ -1,10 +1,9 @@
-<<<<<<< HEAD
-nagios-plugins-contrib (2.20120529~bpo60+1) squeeze-backports; urgency=low
+nagios-plugins-contrib (4.20120702~bpo60+1) squeeze-backports; urgency=low
 
   * Rebuild for squeeze-backports.
 
- -- Bernd Zeimetz <bzed@debian.org>  Wed, 30 May 2012 12:19:55 +0200
-=======
+ -- Bernd Zeimetz <bzed@debian.org>  Thu, 02 Aug 2012 23:16:50 +0200
+
 nagios-plugins-contrib (4.20120702) unstable; urgency=low
 
   * [bf291c63] check_backuppc: move backuppc to Suggests.
@@ -25,7 +24,6 @@
   * [d405a206] check_ssl_cert: fix version number (was updated already).
 
  -- Bernd Zeimetz <bzed@debian.org>  Thu, 14 Jun 2012 22:02:34 +0200
->>>>>>> ba2d7c83
 
 nagios-plugins-contrib (2.20120529) unstable; urgency=low
 
