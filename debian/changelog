--- conflicted
+++ resolved
@@ -1,14 +1,10 @@
-<<<<<<< HEAD
-nagios-plugins-contrib (11.20140630~bpo70+1) wheezy-backports; urgency=medium
+nagios-plugins-contrib (11.20140704~bpo70+1) wheezy-backports; urgency=medium
 
   * Rebuild for wheezy-backports.
 
- -- Bernd Zeimetz <bzed@debian.org>  Mon, 30 Jun 2014 13:25:15 +0200
-
-nagios-plugins-contrib (11.20140630) unstable; urgency=medium
-=======
+ -- Bernd Zeimetz <bzed@debian.org>  Fri, 04 Jul 2014 11:39:58 +0200
+
 nagios-plugins-contrib (11.20140704) unstable; urgency=medium
->>>>>>> 08d5f8ca
 
   [ Jan Wagner ]
   * [106aea0c] Update control file to reflect the shiped check_rbl version 1.3.2
