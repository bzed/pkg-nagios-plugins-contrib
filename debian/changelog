--- conflicted
+++ resolved
@@ -1,11 +1,10 @@
-<<<<<<< HEAD
-nagios-plugins-contrib (7.20130614~bpo60+1) squeeze-backports-sloppy; urgency=low
+nagios-plugins-contrib (8.20130824~bpo60+1) squeeze-backports-sloppy; urgency=low
 
   * Rebuild for squeeze-backports-sloppy.
   * Update gbp.conf for the squeeze-backports branch. 
 
- -- Evgeni Golov <evgeni@debian.org>  Thu, 27 Jun 2013 16:55:41 +0200
-=======
+ -- Bernd Zeimetz <bzed@debian.org>  Sat, 24 Aug 2013 18:33:44 +0200
+
 nagios-plugins-contrib (8.20130824) unstable; urgency=low
 
   [ Jan Wagner ]
@@ -47,7 +46,6 @@
   * [5078ff97] Refresh patches for new dsa plugin versions
 
  -- Bernd Zeimetz <bzed@debian.org>  Sat, 24 Aug 2013 00:06:27 +0200
->>>>>>> 83fdb113
 
 nagios-plugins-contrib (7.20130614) unstable; urgency=low
 
