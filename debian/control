--- conflicted
+++ resolved
@@ -186,11 +186,7 @@
      the wrapper return value, that is, result will be OK only if all checks
      returned OK.  Compatible with any plugin with standard command line options
      -6/-4.
-<<<<<<< HEAD
-   * check_varnish (1.1): plugin to monitor varnish instances
-=======
    * check_varnish (258c486): plugin to monitor varnish instances
->>>>>>> 3cca7ae3
    * check_webinject (1.80): plugin for testing web services
      It uses the WebInject Perl module for automated testing of
      web applications and web services. It can be used to check
